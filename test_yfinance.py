#!/usr/bin/env python
# -*- coding: UTF-8 -*-
#
# yfinance - market data downloader
# https://github.com/ranaroussi/yfinance

"""
Sanity check for most common library uses all working
- Stock: Microsoft
- ETF: Russell 2000 Growth
- Mutual fund: Vanguard 500 Index fund
- Index: S&P500
- Currency BTC-USD
"""

import yfinance as yf
import unittest

symbols = ['MSFT', 'IWO', 'VFINX', '^GSPC', 'BTC-USD']
tickers = [yf.Ticker(symbol) for symbol in symbols]


class TestTicker(unittest.TestCase):
    def test_info_history(self):
        for ticker in tickers:
            # always should have info and history for valid symbols
            assert(ticker.info is not None and ticker.info != {})
            history = ticker.history(period="max")
            assert(history.empty is False and history is not None)

    def test_attributes(self):
        for ticker in tickers:
            ticker.isin
            ticker.major_holders
            ticker.institutional_holders
            ticker.mutualfund_holders
            ticker.dividends
            ticker.splits
            ticker.actions
            ticker.info
            ticker.calendar
            ticker.recommendations
            ticker.earnings
            ticker.quarterly_earnings
            ticker.financials
            ticker.quarterly_financials
            ticker.balance_sheet
            ticker.quarterly_balance_sheet
            ticker.cashflow
            ticker.quarterly_cashflow
            ticker.sustainability
            ticker.options
            ticker.news
            ticker.shares
<<<<<<< HEAD
            ticker.earnings_dates
=======
            ticker.earnings_history
>>>>>>> bbf68daf


    def test_holders(self):
        for ticker in tickers:
            assert(ticker.info is not None and ticker.info != {})
            assert(ticker.major_holders is not None)
            assert(ticker.institutional_holders is not None)


if __name__ == '__main__':
    unittest.main()<|MERGE_RESOLUTION|>--- conflicted
+++ resolved
@@ -52,12 +52,8 @@
             ticker.options
             ticker.news
             ticker.shares
-<<<<<<< HEAD
+            ticker.earnings_history
             ticker.earnings_dates
-=======
-            ticker.earnings_history
->>>>>>> bbf68daf
-
 
     def test_holders(self):
         for ticker in tickers:
