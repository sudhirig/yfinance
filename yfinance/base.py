--- conflicted
+++ resolved
@@ -313,25 +313,17 @@
         if start is not None:
             startDt = _pd.to_datetime(_datetime.datetime.utcfromtimestamp(start))
             if dividends is not None:
-<<<<<<< HEAD
                 dividends = dividends[dividends.index>=startDt]
             if capital_gains is not None:
                 capital_gains = capital_gains[capital_gains.index>=startDt]
-=======
-                dividends = dividends[dividends.index >= startDt]
->>>>>>> ea95d718
             if splits is not None:
                 splits = splits[splits.index >= startDt]
         if end is not None:
             endDt = _pd.to_datetime(_datetime.datetime.utcfromtimestamp(end))
             if dividends is not None:
-<<<<<<< HEAD
                 dividends = dividends[dividends.index<endDt]
             if capital_gains is not None:
                 capital_gains = capital_gains[capital_gains.index<endDt]
-=======
-                dividends = dividends[dividends.index < endDt]
->>>>>>> ea95d718
             if splits is not None:
                 splits = splits[splits.index < endDt]
         if splits is not None:
