--- conflicted
+++ resolved
@@ -49,453 +49,6 @@
 _BASE_URL_ = 'https://query2.finance.yahoo.com'
 _ROOT_URL_ = 'https://finance.yahoo.com'
 
-<<<<<<< HEAD
-
-class FastInfo:
-    # Contain small subset of info[] items that can be fetched faster elsewhere.
-    # Imitates a dict.
-    def __init__(self, tickerBaseObject, proxy=None):
-        self._tkr = tickerBaseObject
-        self.proxy = proxy
-
-        self._prices_1y = None
-        self._prices_1wk_1h_prepost = None
-        self._prices_1wk_1h_reg = None
-        self._md = None
-
-        self._currency = None
-        self._quote_type = None
-        self._exchange = None
-        self._timezone = None
-
-        self._shares = None
-        self._mcap = None
-
-        self._open = None
-        self._day_high = None
-        self._day_low = None
-        self._last_price = None
-        self._last_volume = None
-
-        self._prev_close = None
-
-        self._reg_prev_close = None
-
-        self._50d_day_average = None
-        self._200d_day_average = None
-        self._year_high = None
-        self._year_low = None
-        self._year_change = None
-
-        self._10d_avg_vol = None
-        self._3mo_avg_vol = None
-
-        # attrs = utils.attributes(self)
-        # self.keys = attrs.keys()
-        # utils.attributes is calling each method, bad! Have to hardcode
-        _properties = ["currency", "quote_type", "exchange", "timezone"]
-        _properties += ["shares", "market_cap"]
-        _properties += ["last_price", "previous_close", "open", "day_high", "day_low"]
-        _properties += ["regular_market_previous_close"]
-        _properties += ["last_volume"]
-        _properties += ["fifty_day_average", "two_hundred_day_average", "ten_day_average_volume", "three_month_average_volume"]
-        _properties += ["year_high", "year_low", "year_change"]
-
-        # Because released before fixing key case, need to officially support 
-        # camel-case but also secretly support snake-case
-        base_keys = [k for k in _properties if not '_' in k]
-
-        sc_keys = [k for k in _properties if '_' in k]
-
-        self._sc_to_cc_key = {k:utils.snake_case_2_camelCase(k) for k in sc_keys}
-        self._cc_to_sc_key = {v:k for k,v in self._sc_to_cc_key.items()}
- 
-        self._public_keys = sorted(base_keys + list(self._sc_to_cc_key.values()))
-        self._keys = sorted(self._public_keys + sc_keys)
-
-    # dict imitation:
-    def keys(self):
-        return self._public_keys
-    def items(self):
-        return [(k,self[k]) for k in self._public_keys]
-    def values(self):
-        return [self[k] for k in self._public_keys]
-    def get(self, key, default=None):
-        if key in self.keys():
-            if key in self._cc_to_sc_key:
-                key = self._cc_to_sc_key[key]
-            return self[key]
-        return default
-    def __getitem__(self, k):
-        if not isinstance(k, str):
-            raise KeyError(f"key must be a string")
-        if not k in self._keys:
-            raise KeyError(f"'{k}' not valid key. Examine 'FastInfo.keys()'")
-        if k in self._cc_to_sc_key:
-            k = self._cc_to_sc_key[k]
-        return getattr(self, k)
-    def __contains__(self, k):
-        return k in self.keys()
-    def __iter__(self):
-        return iter(self.keys())
-
-    def __str__(self):
-        return "lazy-loading dict with keys = " + str(self.keys())
-    def __repr__(self):
-        return self.__str__()
-
-    def toJSON(self, indent=4):
-        d = {k:self[k] for k in self.keys()}
-        return _json.dumps({k:self[k] for k in self.keys()}, indent=indent)
-
-    def _get_1y_prices(self, fullDaysOnly=False):
-        if self._prices_1y is None:
-            self._prices_1y = self._tkr.history(period="380d", auto_adjust=False, debug=False, keepna=True, proxy=self.proxy)
-            self._md = self._tkr.get_history_metadata(proxy=self.proxy)
-            try:
-                ctp = self._md["currentTradingPeriod"]
-                self._today_open = pd.to_datetime(ctp["regular"]["start"], unit='s', utc=True).tz_convert(self.timezone)
-                self._today_close = pd.to_datetime(ctp["regular"]["end"], unit='s', utc=True).tz_convert(self.timezone)
-                self._today_midnight = self._today_close.ceil("D")
-            except:
-                self._today_open = None
-                self._today_close = None
-                self._today_midnight = None
-                raise
-
-        if self._prices_1y.empty:
-            return self._prices_1y
-
-        dnow = pd.Timestamp.utcnow().tz_convert(self.timezone).date()
-        d1 = dnow
-        d0 = (d1 + _datetime.timedelta(days=1)) - utils._interval_to_timedelta("1y")
-        if fullDaysOnly and self._exchange_open_now():
-            # Exclude today
-            d1 -= utils._interval_to_timedelta("1d")
-        return self._prices_1y.loc[str(d0):str(d1)]
-
-    def _get_1wk_1h_prepost_prices(self):
-        if self._prices_1wk_1h_prepost is None:
-            self._prices_1wk_1h_prepost = self._tkr.history(period="1wk", interval="1h", auto_adjust=False, prepost=True, debug=False)
-        return self._prices_1wk_1h_prepost
-
-    def _get_1wk_1h_reg_prices(self):
-        if self._prices_1wk_1h_reg is None:
-            self._prices_1wk_1h_reg = self._tkr.history(period="1wk", interval="1h", auto_adjust=False, prepost=False, debug=False)
-        return self._prices_1wk_1h_reg
-
-    def _get_exchange_metadata(self):
-        if self._md is not None:
-            return self._md
-
-        self._get_1y_prices()
-        self._md = self._tkr.get_history_metadata(proxy=self.proxy)
-        return self._md
-
-    def _exchange_open_now(self):
-        t = pd.Timestamp.utcnow()
-        self._get_exchange_metadata()
-
-        # if self._today_open is None and self._today_close is None:
-        #     r = False
-        # else:
-        #     r = self._today_open <= t and t < self._today_close
-
-        # if self._today_midnight is None:
-        #     r = False
-        # elif self._today_midnight.date() > t.tz_convert(self.timezone).date():
-        #     r = False
-        # else:
-        #     r = t < self._today_midnight
-
-        last_day_cutoff = self._get_1y_prices().index[-1] + _datetime.timedelta(days=1)
-        last_day_cutoff += _datetime.timedelta(minutes=20)
-        r = t < last_day_cutoff
-
-        # print("_exchange_open_now() returning", r)
-        return r
-
-    @property
-    def currency(self):
-        if self._currency is not None:
-            return self._currency
-
-        if self._tkr._history_metadata is None:
-            self._get_1y_prices()
-        md = self._tkr.get_history_metadata(proxy=self.proxy)
-        self._currency = md["currency"]
-        return self._currency
-
-    @property
-    def quote_type(self):
-        if self._quote_type is not None:
-            return self._quote_type
-
-        if self._tkr._history_metadata is None:
-            self._get_1y_prices()
-        md = self._tkr.get_history_metadata()
-        self._quote_type = md["instrumentType"]
-        return self._quote_type
-
-    @property
-    def exchange(self):
-        if self._exchange is not None:
-            return self._exchange
-
-        self._exchange = self._get_exchange_metadata()["exchangeName"]
-        return self._exchange
-
-    @property
-    def timezone(self):
-        if self._timezone is not None:
-            return self._timezone
-
-        self._timezone = self._get_exchange_metadata()["exchangeTimezoneName"]
-        return self._timezone
-
-    @property
-    def shares(self):
-        if self._shares is not None:
-            return self._shares
-
-        shares = self._tkr.get_shares_full(start=pd.Timestamp.utcnow().date()-pd.Timedelta(days=548))
-        if shares is None:
-            # Requesting 18 months failed, so fallback to shares which should include last year
-            shares = self._tkr.get_shares()
-        if shares is not None:
-            if isinstance(shares, pd.DataFrame):
-                shares = shares[shares.columns[0]]
-            self._shares = int(shares.iloc[-1])
-        return self._shares
-
-    @property
-    def last_price(self):
-        if self._last_price is not None:
-            return self._last_price
-        prices = self._get_1y_prices()
-        if prices.empty:
-            self._last_price = self._get_exchange_metadata()["regularMarketPrice"]
-        else:
-            self._last_price = float(prices["Close"].iloc[-1])
-            if _np.isnan(self._last_price):
-                self._last_price = self._get_exchange_metadata()["regularMarketPrice"]
-        return self._last_price
-
-    @property
-    def previous_close(self):
-        if self._prev_close is not None:
-            return self._prev_close
-        prices = self._get_1wk_1h_prepost_prices()
-        prices = prices[["Close"]].groupby(prices.index.date).last()
-        if prices.shape[0] < 2:
-            # Very few symbols have previousClose despite no 
-            # no trading data. E.g. 'QCSTIX'.
-            # So fallback to original info[] if available.
-            self._tkr.info  # trigger fetch
-            if "previousClose" in self._tkr._quote._retired_info:
-                self._prev_close = self._tkr._quote._retired_info["previousClose"]
-        else:
-            self._prev_close = float(prices["Close"].iloc[-2])
-        return self._prev_close
-
-    @property
-    def regular_market_previous_close(self):
-        if self._reg_prev_close is not None:
-            return self._reg_prev_close
-        prices = self._get_1y_prices()
-        if prices.shape[0] == 1:
-            # Tiny % of tickers don't return daily history before last trading day, 
-            # so backup option is hourly history:
-            prices = self._get_1wk_1h_reg_prices()
-            prices = prices[["Close"]].groupby(prices.index.date).last()
-        if prices.shape[0] < 2:
-            # Very few symbols have regularMarketPreviousClose despite no 
-            # no trading data. E.g. 'QCSTIX'.
-            # So fallback to original info[] if available.
-            self._tkr.info  # trigger fetch
-            if "regularMarketPreviousClose" in self._tkr._quote._retired_info:
-                self._reg_prev_close = self._tkr._quote._retired_info["regularMarketPreviousClose"]
-        else:
-            self._reg_prev_close = float(prices["Close"].iloc[-2])
-        return self._reg_prev_close
-
-    @property
-    def open(self):
-        if self._open is not None:
-            return self._open
-        prices = self._get_1y_prices()
-        if prices.empty:
-            self._open = None
-        else:
-            self._open = float(prices["Open"].iloc[-1])
-            if _np.isnan(self._open):
-                self._open = None
-        return self._open
-
-    @property
-    def day_high(self):
-        if self._day_high is not None:
-            return self._day_high
-        prices = self._get_1y_prices()
-        if prices.empty:
-            self._day_high = None
-        else:
-            self._day_high = float(prices["High"].iloc[-1])
-            if _np.isnan(self._day_high):
-                self._day_high = None
-        return self._day_high
-
-    @property
-    def day_low(self):
-        if self._day_low is not None:
-            return self._day_low
-        prices = self._get_1y_prices()
-        if prices.empty:
-            self._day_low = None
-        else:
-            self._day_low = float(prices["Low"].iloc[-1])
-            if _np.isnan(self._day_low):
-                self._day_low = None
-        return self._day_low
-
-    @property
-    def last_volume(self):
-        if self._last_volume is not None:
-            return self._last_volume
-        prices = self._get_1y_prices()
-        self._last_volume = None if prices.empty else int(prices["Volume"].iloc[-1])
-        return self._last_volume
-
-    @property
-    def fifty_day_average(self):
-        if self._50d_day_average is not None:
-            return self._50d_day_average
-
-        prices = self._get_1y_prices(fullDaysOnly=True)
-        if prices.empty:
-            self._50d_day_average = None
-        else:
-            n = prices.shape[0]
-            a = n-50
-            b = n
-            if a < 0:
-                a = 0
-            self._50d_day_average = float(prices["Close"].iloc[a:b].mean())
-
-        return self._50d_day_average
-
-    @property
-    def two_hundred_day_average(self):
-        if self._200d_day_average is not None:
-            return self._200d_day_average
-
-        prices = self._get_1y_prices(fullDaysOnly=True)
-        if prices.empty:
-            self._200d_day_average = None
-        else:
-            n = prices.shape[0]
-            a = n-200
-            b = n
-            if a < 0:
-                a = 0
-
-            self._200d_day_average = float(prices["Close"].iloc[a:b].mean())
-
-        return self._200d_day_average
-
-    @property
-    def ten_day_average_volume(self):
-        if self._10d_avg_vol is not None:
-            return self._10d_avg_vol
-
-        prices = self._get_1y_prices(fullDaysOnly=True)
-        if prices.empty:
-            self._10d_avg_vol = None
-        else:
-            n = prices.shape[0]
-            a = n-10
-            b = n
-            if a < 0:
-                a = 0
-            self._10d_avg_vol = int(prices["Volume"].iloc[a:b].mean())
-
-        return self._10d_avg_vol
-
-    @property
-    def three_month_average_volume(self):
-        if self._3mo_avg_vol is not None:
-            return self._3mo_avg_vol
-
-        prices = self._get_1y_prices(fullDaysOnly=True)
-        if prices.empty:
-            self._3mo_avg_vol = None
-        else:
-            dt1 = prices.index[-1]
-            dt0 = dt1 - utils._interval_to_timedelta("3mo") + utils._interval_to_timedelta("1d")
-            self._3mo_avg_vol = int(prices.loc[dt0:dt1, "Volume"].mean())
-
-        return self._3mo_avg_vol
-
-    @property
-    def year_high(self):
-        if self._year_high is not None:
-            return self._year_high
-
-        prices = self._get_1y_prices(fullDaysOnly=True)
-        if prices.empty:
-            prices = self._get_1y_prices(fullDaysOnly=False)
-        self._year_high = float(prices["High"].max())
-        return self._year_high
-
-    @property
-    def year_low(self):
-        if self._year_low is not None:
-            return self._year_low
-
-        prices = self._get_1y_prices(fullDaysOnly=True)
-        if prices.empty:
-            prices = self._get_1y_prices(fullDaysOnly=False)
-        self._year_low = float(prices["Low"].min())
-        return self._year_low
-
-    @property
-    def year_change(self):
-        if self._year_change is not None:
-            return self._year_change
-
-        prices = self._get_1y_prices(fullDaysOnly=True)
-        if prices.shape[0] >= 2:
-            self._year_change = (prices["Close"].iloc[-1] - prices["Close"].iloc[0]) / prices["Close"].iloc[0]
-            self._year_change = float(self._year_change)
-        return self._year_change
-
-    @property
-    def market_cap(self):
-        if self._mcap is not None:
-            return self._mcap
-
-        try:
-            shares = self.shares
-        except Exception as e:
-            if "Cannot retrieve share count" in str(e):
-                shares = None
-            else:
-                raise
-
-        if shares is None:
-            # Very few symbols have marketCap despite no share count.
-            # E.g. 'BTC-USD'
-            # So fallback to original info[] if available.
-            self._tkr.info
-            if "marketCap" in self._tkr._quote._retired_info:
-                self._mcap = self._tkr._quote._retired_info["marketCap"]
-        else:
-            self._mcap = float(shares * self.last_price)
-        return self._mcap
-
-
-=======
->>>>>>> b286797e
 class TickerBase:
     def __init__(self, ticker, session=None):
         self.ticker = ticker.upper()
@@ -597,11 +150,7 @@
         end_user = end
         if start or period is None or period.lower() == "max":
             # Check can get TZ. Fail => probably delisted
-<<<<<<< HEAD
-            tz = self._get_ticker_tz(proxy, timeout, debug, raise_errors)
-=======
             tz = self._get_ticker_tz(proxy, timeout)
->>>>>>> b286797e
             if tz is None:
                 # Every valid ticker has a timezone. Missing = problem
                 err_msg = "No timezone found, symbol may be delisted"
@@ -1540,9 +1089,6 @@
 
         return df2
 
-<<<<<<< HEAD
-    def _get_ticker_tz(self, proxy, timeout, debug_mode, raise_errors):
-=======
     @utils.log_indent_decorator
     def _fix_missing_div_adjust(self, df, interval, tz_exchange):
         # Sometimes, if a dividend occurred today, then Yahoo has not adjusted historic data.
@@ -1853,7 +1399,6 @@
 
 
     def _get_ticker_tz(self, proxy, timeout):
->>>>>>> b286797e
         if self._tz is not None:
             return self._tz
         cache = utils.get_tz_cache()
@@ -1865,11 +1410,7 @@
             tz = None
 
         if tz is None:
-<<<<<<< HEAD
-            tz = self._fetch_ticker_tz(proxy, timeout, debug_mode, raise_errors)
-=======
             tz = self._fetch_ticker_tz(proxy, timeout)
->>>>>>> b286797e
 
             if utils.is_valid_timezone(tz):
                 # info fetch is relatively slow so cache timezone
@@ -1880,12 +1421,8 @@
         self._tz = tz
         return tz
 
-<<<<<<< HEAD
-    def _fetch_ticker_tz(self, proxy, timeout, debug_mode, raise_errors):
-=======
     @utils.log_indent_decorator
     def _fetch_ticker_tz(self, proxy, timeout):
->>>>>>> b286797e
         # Query Yahoo for fast price data just to get returned timezone
 
         logger = utils.get_yf_logger()
@@ -1899,41 +1436,12 @@
             data = self._data.cache_get(url=url, params=params, proxy=proxy, timeout=timeout)
             data = data.json()
         except Exception as e:
-<<<<<<< HEAD
-            if debug_mode:
-                err_msg = "GET request failed with error: " + str(e)
-                if raise_errors:
-                    # raise Exception('%s: %s' % (self.ticker, err_msg))
-                    raise
-                else:
-                    print('- %s: %s' % (self.ticker, err_msg))
-=======
             logger.error("Failed to get ticker '{}' reason: {}".format(self.ticker, e))
->>>>>>> b286797e
             return None
         else:
             error = data.get('chart', {}).get('error', None)
             if error:
                 # explicit error from yahoo API
-<<<<<<< HEAD
-                if debug_mode:
-                    err_msg = "Received error from Yahoo: " + str(error)
-                    if raise_errors:
-                        raise Exception('%s: %s' % (self.ticker, err_msg))
-                    else:
-                        print('- %s: %s' % (self.ticker, err_msg))
-            else:
-                try:
-                    return data["chart"]["result"][0]["meta"]["exchangeTimezoneName"]
-                except Exception as e:
-                    if debug_mode:
-                        err_msg = "Failed to extract 'exchangeTimezoneName' from metadata: " + str(e)
-                        if raise_errors:
-                            # raise Exception('%s: %s' % (self.ticker, err_msg))
-                            raise
-                        else:
-                            print('- %s: %s' % (self.ticker, err_msg))
-=======
                 logger.debug("Got error from yahoo api for ticker {}, Error: {}".format(self.ticker, error))
             else:
                 try:
@@ -1944,7 +1452,6 @@
                     logger.debug("-------------")
                     logger.debug(" {}".format(data))
                     logger.debug("-------------")
->>>>>>> b286797e
         return None
 
     def get_recommendations(self, proxy=None, as_dict=False):
@@ -1989,16 +1496,10 @@
         data = self._quote.info
         return data
 
-<<<<<<< HEAD
+    @property
     def get_fast_info(self, proxy=None):
         if self._fast_info is None:
             self._fast_info = FastInfo(self, proxy=proxy)
-=======
-    @property
-    def fast_info(self):
-        if self._fast_info is None:
-            self._fast_info = FastInfo(self)
->>>>>>> b286797e
         return self._fast_info
 
     @property
@@ -2217,11 +1718,7 @@
         logger = utils.get_yf_logger()
 
         # Process dates
-<<<<<<< HEAD
-        tz = self._get_ticker_tz(proxy=proxy, timeout=10, debug_mode=False, raise_errors=False)
-=======
-        tz = self._get_ticker_tz(proxy=None, timeout=10)
->>>>>>> b286797e
+        tz = self._get_ticker_tz(proxy=proxy, timeout=10)
         dt_now = _pd.Timestamp.utcnow().tz_convert(tz)
         if start is not None:
             start_ts = utils._parse_user_dt(start, tz)
@@ -2410,11 +1907,7 @@
         dates[cn] = _pd.to_datetime(dates[cn], format="%b %d, %Y, %I %p")
         # - instead of attempting decoding of ambiguous timezone abbreviation, just use 'info':
         self._quote.proxy = proxy
-<<<<<<< HEAD
-        tz = self._get_ticker_tz(proxy=proxy, timeout=30, debug_mode=False, raise_errors=False)
-=======
         tz = self._get_ticker_tz(proxy=proxy, timeout=30)
->>>>>>> b286797e
         dates[cn] = dates[cn].dt.tz_localize(tz)
 
         dates = dates.set_index("Earnings Date")
@@ -2426,14 +1919,10 @@
     def get_history_metadata(self, proxy=None) -> dict:
         if self._history_metadata is None:
             # Request intraday data, because then Yahoo returns exchange schedule.
-<<<<<<< HEAD
             self.history(period="1wk", interval="1h", prepost=True, proxy=proxy)
-=======
-            self.history(period="1wk", interval="1h", prepost=True)
 
         if self._history_metadata_formatted is False:
             self._history_metadata = utils.format_history_metadata(self._history_metadata)
             self._history_metadata_formatted = True
 
->>>>>>> b286797e
         return self._history_metadata