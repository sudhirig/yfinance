--- conflicted
+++ resolved
@@ -74,14 +74,10 @@
         # accept isin as ticker
         if utils.is_isin(self.ticker):
             isin = self.ticker
-<<<<<<< HEAD
             c = cache.get_isin_cache()
             self.ticker = c.lookup(isin)
             if not self.ticker:
-                self.ticker = utils.get_ticker_by_isin(isin, _SENTINEL_, session)
-=======
-            self.ticker = utils.get_ticker_by_isin(self.ticker)
->>>>>>> 5d7a2982
+                self.ticker = utils.get_ticker_by_isin(isin)
             if self.ticker == "":
                 raise ValueError(f"Invalid ISIN number: {isin}")
             if self.ticker:
