--- conflicted
+++ resolved
@@ -45,12 +45,7 @@
 def get_json(url, proxy=None, session=None):
 
     session = session or _requests
-<<<<<<< HEAD
-    headers          = {'User-Agent': 'Mozilla/5.0 (Macintosh; Intel Mac OS X 10_10_1) AppleWebKit/537.36 (KHTML, like Gecko) Chrome/39.0.2171.95 Safari/537.36'}
-=======
-
     headers = {'User-Agent': 'Mozilla/5.0 (Macintosh; Intel Mac OS X 10_10_1) AppleWebKit/537.36 (KHTML, like Gecko) Chrome/39.0.2171.95 Safari/537.36'}
->>>>>>> 2d480e0c
     html = session.get(url=url, proxies=proxy, headers=headers).text
 
     if "QuoteSummaryStore" not in html:
