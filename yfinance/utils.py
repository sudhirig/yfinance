#!/usr/bin/env python
# -*- coding: utf-8 -*-
#
# yfinance - market data downloader
# https://github.com/ranaroussi/yfinance
#
# Copyright 2017-2019 Ran Aroussi
#
# Licensed under the Apache License, Version 2.0 (the "License");
# you may not use this file except in compliance with the License.
# You may obtain a copy of the License at
#
#     http://www.apache.org/licenses/LICENSE-2.0
#
# Unless required by applicable law or agreed to in writing, software
# distributed under the License is distributed on an "AS IS" BASIS,
# WITHOUT WARRANTIES OR CONDITIONS OF ANY KIND, either express or implied.
# See the License for the specific language governing permissions and
# limitations under the License.
#

from __future__ import print_function

import datetime as _datetime
from typing import Dict, Union

import pytz as _tz
import requests as _requests
import re as _re
import pandas as _pd
import numpy as _np
import sys as _sys
import os as _os
import appdirs as _ad
import sqlite3 as _sqlite3
import atexit as _atexit

from threading import Lock

from pytz import UnknownTimeZoneError

try:
    import ujson as _json
except ImportError:
    import json as _json

user_agent_headers = {
    'User-Agent': 'Mozilla/5.0 (Macintosh; Intel Mac OS X 10_10_1) AppleWebKit/537.36 (KHTML, like Gecko) Chrome/39.0.2171.95 Safari/537.36'}


def is_isin(string):
    return bool(_re.match("^([A-Z]{2})([A-Z0-9]{9})([0-9]{1})$", string))


def get_all_by_isin(isin, proxy=None, session=None):
    if not (is_isin(isin)):
        raise ValueError("Invalid ISIN number")

    from .base import _BASE_URL_
    session = session or _requests
    url = "{}/v1/finance/search?q={}".format(_BASE_URL_, isin)
    data = session.get(url=url, proxies=proxy, headers=user_agent_headers)
    try:
        data = data.json()
        ticker = data.get('quotes', [{}])[0]
        return {
            'ticker': {
                'symbol': ticker['symbol'],
                'shortname': ticker['shortname'],
                'longname': ticker['longname'],
                'type': ticker['quoteType'],
                'exchange': ticker['exchDisp'],
            },
            'news': data.get('news', [])
        }
    except Exception:
        return {}


def get_ticker_by_isin(isin, proxy=None, session=None):
    data = get_all_by_isin(isin, proxy, session)
    return data.get('ticker', {}).get('symbol', '')


def get_info_by_isin(isin, proxy=None, session=None):
    data = get_all_by_isin(isin, proxy, session)
    return data.get('ticker', {})


def get_news_by_isin(isin, proxy=None, session=None):
    data = get_all_by_isin(isin, proxy, session)
    return data.get('news', {})


def empty_df(index=None):
    if index is None:
        index = []
    empty = _pd.DataFrame(index=index, data={
        'Open': _np.nan, 'High': _np.nan, 'Low': _np.nan,
        'Close': _np.nan, 'Adj Close': _np.nan, 'Volume': _np.nan})
    empty.index.name = 'Date'
    return empty


def empty_earnings_dates_df():
    empty = _pd.DataFrame(
        columns=["Symbol", "Company", "Earnings Date",
                 "EPS Estimate", "Reported EPS", "Surprise(%)"])
    return empty


def get_html(url, proxy=None, session=None):
    session = session or _requests
    html = session.get(url=url, proxies=proxy, headers=user_agent_headers).text
    return html


def get_json_data_stores(url, proxy=None, session=None):
    '''
    get_json_data_stores returns a python dictionary of the data stores in yahoo finance web page.
    '''
    session = session or _requests
    html = session.get(url=url, proxies=proxy, headers=user_agent_headers).text

    json_str = html.split('root.App.main =')[1].split(
        '(this)')[0].split(';\n}')[0].strip()
<<<<<<< HEAD
    data = _json.loads(json_str)[
        'context']['dispatcher']['stores']['QuoteSummaryStore']
    # add data about Shares Outstanding for companies' tickers if they are available
    try:
        data['annualBasicAverageShares'] = _json.loads(
            json_str)['context']['dispatcher']['stores'][
            'QuoteTimeSeriesStore']['timeSeries']['annualBasicAverageShares']
    except Exception:
        pass
=======
    data = _json.loads(json_str)['context']['dispatcher']['stores']
>>>>>>> bcd6e5b1

    # return data
    new_data = _json.dumps(data).replace('{}', 'null')
    new_data = _re.sub(
        r'\{[\'|\"]raw[\'|\"]:(.*?),(.*?)\}', r'\1', new_data)

    return _json.loads(new_data)


def build_template(data):
    '''
    build_template returns the details required to rebuild any of the yahoo finance financial statements in the same order as the yahoo finance webpage. The function is built to be used on the "FinancialTemplateStore" json which appears in any one of the three yahoo finance webpages: "/financials", "/cash-flow" and "/balance-sheet".
    
    Returns:
        - template_annual_order: The order that annual figures should be listed in.
        - template_ttm_order: The order that TTM (Trailing Twelve Month) figures should be listed in.
        - template_order: The order that quarterlies should be in (note that quarterlies have no pre-fix - hence why this is required).
        - level_detail: The level of each individual line item. E.g. for the "/financials" webpage, "Total Revenue" is a level 0 item and is the summation of "Operating Revenue" and "Excise Taxes" which are level 1 items.
   
    '''
    template_ttm_order = []   # Save the TTM (Trailing Twelve Months) ordering to an object.
    template_annual_order = []    # Save the annual ordering to an object.
    template_order = [] # Save the ordering to an object (this can be utilized for quarterlies)
    level_detail = []   #Record the level of each line item of the income statement ("Operating Revenue" and "Excise Taxes" sum to return "Total Revenue" we need to keep track of this)
    for key in data['template']:    # Loop through the json to retreive the exact financial order whilst appending to the objects
        template_ttm_order.append('trailing{}'.format(key['key']))
        template_annual_order.append('annual{}'.format(key['key']))
        template_order.append('{}'.format(key['key']))
        level_detail.append(0)
        if 'children' in key:
            for child1 in key['children']:  # Level 1
                template_ttm_order.append('trailing{}'.format(child1['key']))
                template_annual_order.append('annual{}'.format(child1['key']))
                template_order.append('{}'.format(child1['key']))
                level_detail.append(1)
                if 'children' in child1:
                    for child2 in child1['children']:   # Level 2
                        template_ttm_order.append('trailing{}'.format(child2['key']))
                        template_annual_order.append('annual{}'.format(child2['key']))
                        template_order.append('{}'.format(child2['key']))
                        level_detail.append(2)
                        if 'children' in child2:
                            for child3 in child2['children']:   # Level 3
                                template_ttm_order.append('trailing{}'.format(child3['key']))
                                template_annual_order.append('annual{}'.format(child3['key']))
                                template_order.append('{}'.format(child3['key']))
                                level_detail.append(3)
                                if 'children' in child3:
                                    for child4 in child3['children']: # Level 4
                                        template_ttm_order.append('trailing{}'.format(child4['key']))
                                        template_annual_order.append('annual{}'.format(child4['key']))
                                        template_order.append('{}'.format(child4['key']))
                                        level_detail.append(4)
                                        if 'children' in child4:
                                            for child5 in child4['children']: # Level 5
                                                template_ttm_order.append('trailing{}'.format(child5['key']))
                                                template_annual_order.append('annual{}'.format(child5['key']))
                                                template_order.append('{}'.format(child5['key']))
                                                level_detail.append(5)
    return template_ttm_order, template_annual_order, template_order, level_detail


def retreive_financial_details(data):
    '''
    retreive_financial_details returns all of the available financial details under the "QuoteTimeSeriesStore" for any of the following three yahoo finance webpages: "/financials", "/cash-flow" and "/balance-sheet".

    Returns:
        - TTM_dicts: A dictionary full of all of the available Trailing Twelve Month figures, this can easily be converted to a pandas dataframe.
        - Annual_dicts: A dictionary full of all of the available Annual figures, this can easily be converted to a pandas dataframe.
    '''
    TTM_dicts = []  # Save a dictionary object to store the TTM financials.
    Annual_dicts = []   # Save a dictionary object to store the Annual financials.
    for key in data['timeSeries']:  # Loop through the time series data to grab the key financial figures.
        try:
            if len(data['timeSeries'][key]) > 0:
                time_series_dict = {}
                time_series_dict['index'] = key
                for each in data['timeSeries'][key]:    # Loop through the years
                    if each == None:
                        continue
                    else:
                        time_series_dict[each['asOfDate']] = each['reportedValue']
                    # time_series_dict["{}".format(each['asOfDate'])] = data['timeSeries'][key][each]['reportedValue']
                if 'trailing' in key:
                    TTM_dicts.append(time_series_dict)
                elif 'annual' in key:
                    Annual_dicts.append(time_series_dict)
        except Exception as e:
            pass
    return TTM_dicts, Annual_dicts


def format_annual_financial_statement(level_detail, annual_dicts, annual_order, ttm_dicts=None, ttm_order=None):
    '''
    format_annual_financial_statement formats any annual financial statement

    Returns:
        - _statement: A fully formatted annual financial statement in pandas dataframe.
    '''
    Annual = _pd.DataFrame.from_dict(annual_dicts).set_index("index")
    Annual = Annual.reindex(annual_order)
    Annual.index = Annual.index.str.replace(r'annual','')

    # Note: balance sheet is the only financial statement with no ttm detail
    if (ttm_dicts not in [[], None]) and (ttm_order not in [[], None]):
        TTM = _pd.DataFrame.from_dict(ttm_dicts).set_index("index")
        TTM = TTM.reindex(ttm_order)
        TTM.columns = ['TTM ' + str(col) for col in TTM.columns] # Add 'TTM' prefix to all column names, so if combined we can tell the difference between actuals and TTM (similar to yahoo finance).
        TTM.index = TTM.index.str.replace(r'trailing', '')
        _statement = Annual.merge(TTM, left_index=True, right_index=True)
    else:    
        _statement = Annual
    
    _statement.index = camel2title(_statement.T)
    _statement['level_detail'] = level_detail 
    _statement = _statement.set_index([_statement.index,'level_detail'])
    _statement = _statement[sorted(_statement.columns, reverse=True)]
    _statement = _statement.dropna(how='all')    
    return _statement


def format_quarterly_financial_statement(_statement, level_detail, order):
    '''
    format_quarterly_financial_statements formats any quarterly financial statement

    Returns:
        - _statement: A fully formatted quarterly financial statement in pandas dataframe.
    '''
    _statement = _statement.reindex(order)
    _statement.index = camel2title(_statement.T)
    _statement['level_detail'] = level_detail 
    _statement = _statement.set_index([_statement.index,'level_detail'])
    _statement = _statement[sorted(_statement.columns, reverse=True)]
    _statement = _statement.dropna(how='all')
    _statement.columns = _pd.to_datetime(_statement.columns).date
    return _statement


def get_financials_time_series(ticker, name, timescale, ticker_url, proxy=None, session=None):
    acceptable_names = ["financials", "balance-sheet", "cash-flow"]
    if not name in acceptable_names:
        raise Exception("name '{}' must be one of: {}".format(name, acceptable_names))
    acceptable_timestamps = ["annual", "quarterly"]
    if not timescale  in acceptable_timestamps:
        raise Exception("timescale '{}' must be one of: {}".format(timescale, acceptable_timestamps))

    session = session or _requests

    financials_data = get_json_data_stores(ticker_url+'/'+name, proxy, session)

    # Step 1: get the keys:
    def _finditem1(key, obj):
        values = []
        if isinstance(obj,dict):
            if key in obj.keys():
                values.append(obj[key])
            for k,v in obj.items():
                values += _finditem1(key,v)
        elif isinstance(obj,list):
            for v in obj:
                values += _finditem1(key,v)
        return values
    keys = _finditem1("key",financials_data['FinancialTemplateStore'])

    # Step 2: construct url:
    ts_url_base = "https://query2.finance.yahoo.com/ws/fundamentals-timeseries/v1/finance/timeseries/{0}?symbol={0}".format(ticker)
    if len(keys) == 0:
        raise Exception("Fetching keys failed")
    url = ts_url_base + "&type=" + ",".join([timescale+k for k in keys])
    # Yahoo returns maximum 4 years or 5 quarters, regardless of start_dt:
    start_dt = _datetime.datetime(2016, 12, 31)
    end = (_datetime.datetime.now() + _datetime.timedelta(days=366))
    url += "&period1={}&period2={}".format(int(start_dt.timestamp()), int(end.timestamp()))

    # Step 3: fetch and reshape data
    json_str = session.get(url=url, proxies=proxy, headers=user_agent_headers).text
    json_data = _json.loads(json_str)
    data_raw = json_data["timeseries"]["result"]
    # data_raw = [v for v in data_raw if len(v) > 1] # Discard keys with no data
    for d in data_raw:
        del d["meta"]

    # Now reshape data into a table:
    # Step 1: get columns and index:
    timestamps = set()
    data_unpacked = {}
    for x in data_raw:
        for k in x.keys():
            if k=="timestamp":
                timestamps.update(x[k])
            else:
                data_unpacked[k] = x[k]
    timestamps = sorted(list(timestamps))
    dates = _pd.to_datetime(timestamps, unit="s")
    df = _pd.DataFrame(columns=dates, index=data_unpacked.keys())
    for k,v in data_unpacked.items():
        if df is None:
            df = _pd.DataFrame(columns=dates, index=[k])
        df.loc[k] = {_pd.Timestamp(x["asOfDate"]):x["reportedValue"]["raw"] for x in v}

    df.index = df.index.str.replace("^"+timescale, "", regex=True)

    # Reorder table to match order on Yahoo website
    df = df.reindex([k for k in keys if k in df.index])
    df = df[sorted(df.columns, reverse=True)]

    return df


def camel2title(o):
    return [_re.sub("([a-z])([A-Z])", r"\g<1> \g<2>", i).title() for i in o]


def _parse_user_dt(dt, exchange_tz):
    if isinstance(dt, int):
        # Should already be epoch, test with conversion:
        _datetime.datetime.fromtimestamp(dt)
    else:
        # Convert str/date -> datetime, set tzinfo=exchange, get timestamp:
        if isinstance(dt, str):
            dt = _datetime.datetime.strptime(str(dt), '%Y-%m-%d')
        if isinstance(dt, _datetime.date) and not isinstance(dt, _datetime.datetime):
            dt = _datetime.datetime.combine(dt, _datetime.time(0))
        if isinstance(dt, _datetime.datetime) and dt.tzinfo is None:
            # Assume user is referring to exchange's timezone
            dt = _tz.timezone(exchange_tz).localize(dt)
        dt = int(dt.timestamp())
    return dt


def auto_adjust(data):
    df = data.copy()
    ratio = df["Close"] / df["Adj Close"]
    df["Adj Open"] = df["Open"] / ratio
    df["Adj High"] = df["High"] / ratio
    df["Adj Low"] = df["Low"] / ratio

    df.drop(
        ["Open", "High", "Low", "Close"],
        axis=1, inplace=True)

    df.rename(columns={
        "Adj Open": "Open", "Adj High": "High",
        "Adj Low": "Low", "Adj Close": "Close"
    }, inplace=True)

    df = df[["Open", "High", "Low", "Close", "Volume"]]
    return df[["Open", "High", "Low", "Close", "Volume"]]


def back_adjust(data):
    """ back-adjusted data to mimic true historical prices """

    df = data.copy()
    ratio = df["Adj Close"] / df["Close"]
    df["Adj Open"] = df["Open"] * ratio
    df["Adj High"] = df["High"] * ratio
    df["Adj Low"] = df["Low"] * ratio

    df.drop(
        ["Open", "High", "Low", "Adj Close"],
        axis=1, inplace=True)

    df.rename(columns={
        "Adj Open": "Open", "Adj High": "High",
        "Adj Low": "Low"
    }, inplace=True)

    return df[["Open", "High", "Low", "Close", "Volume"]]


def parse_quotes(data):
    timestamps = data["timestamp"]
    ohlc = data["indicators"]["quote"][0]
    volumes = ohlc["volume"]
    opens = ohlc["open"]
    closes = ohlc["close"]
    lows = ohlc["low"]
    highs = ohlc["high"]

    adjclose = closes
    if "adjclose" in data["indicators"]:
        adjclose = data["indicators"]["adjclose"][0]["adjclose"]

    quotes = _pd.DataFrame({"Open": opens,
                            "High": highs,
                            "Low": lows,
                            "Close": closes,
                            "Adj Close": adjclose,
                            "Volume": volumes})

    quotes.index = _pd.to_datetime(timestamps, unit="s")
    quotes.sort_index(inplace=True)

    return quotes


def parse_actions(data):
    dividends = _pd.DataFrame(
        columns=["Dividends"], index=_pd.DatetimeIndex([]))
    splits = _pd.DataFrame(
        columns=["Stock Splits"], index=_pd.DatetimeIndex([]))

    if "events" in data:
        if "dividends" in data["events"]:
            dividends = _pd.DataFrame(
                data=list(data["events"]["dividends"].values()))
            dividends.set_index("date", inplace=True)
            dividends.index = _pd.to_datetime(dividends.index, unit="s")
            dividends.sort_index(inplace=True)

            dividends.columns = ["Dividends"]

        if "splits" in data["events"]:
            splits = _pd.DataFrame(
                data=list(data["events"]["splits"].values()))
            splits.set_index("date", inplace=True)
            splits.index = _pd.to_datetime(splits.index, unit="s")
            splits.sort_index(inplace=True)
            splits["Stock Splits"] = splits["numerator"] / \
                                     splits["denominator"]
            splits = splits[["Stock Splits"]]

    return dividends, splits


def set_df_tz(df, interval, tz):
    if df.index.tz is None:
        df.index = df.index.tz_localize("UTC")
    df.index = df.index.tz_convert(tz)
    if interval in ["1d", "1w", "1wk", "1mo", "3mo"]:
        # If localizing a midnight during DST transition hour when clocks roll back, 
        # meaning clock hits midnight twice, then use the 2nd (ambiguous=True)
        df.index = _pd.to_datetime(df.index.date).tz_localize(tz, ambiguous=True)
    return df


def fix_Yahoo_returning_live_separate(quotes, interval, tz_exchange):
    # Yahoo bug fix. If market is open today then Yahoo normally returns 
    # todays data as a separate row from rest-of week/month interval in above row. 
    # Seems to depend on what exchange e.g. crypto OK.
    # Fix = merge them together
    n = quotes.shape[0]
    if n > 1:
        dt1 = quotes.index[n - 1]
        dt2 = quotes.index[n - 2]
        if quotes.index.tz is None:
            dt1 = dt1.tz_localize("UTC")
            dt2 = dt2.tz_localize("UTC")
        dt1 = dt1.tz_convert(tz_exchange)
        dt2 = dt2.tz_convert(tz_exchange)
        if interval in ["1wk", "1mo", "3mo"]:
            if interval == "1wk":
                last_rows_same_interval = dt1.year == dt2.year and dt1.week == dt2.week
            elif interval == "1mo":
                last_rows_same_interval = dt1.month == dt2.month
            elif interval == "3mo":
                last_rows_same_interval = dt1.year == dt2.year and dt1.quarter == dt2.quarter
            if last_rows_same_interval:
                # Last two rows are within same interval
                idx1 = quotes.index[n - 1]
                idx2 = quotes.index[n - 2]
                if _np.isnan(quotes.loc[idx2, "Open"]):
                    quotes.loc[idx2, "Open"] = quotes["Open"][n - 1]
                # Note: nanmax() & nanmin() ignores NaNs
                quotes.loc[idx2, "High"] = _np.nanmax([quotes["High"][n - 1], quotes["High"][n - 2]])
                quotes.loc[idx2, "Low"] = _np.nanmin([quotes["Low"][n - 1], quotes["Low"][n - 2]])
                quotes.loc[idx2, "Close"] = quotes["Close"][n - 1]
                if "Adj High" in quotes.columns:
                    quotes.loc[idx2, "Adj High"] = _np.nanmax([quotes["Adj High"][n - 1], quotes["Adj High"][n - 2]])
                if "Adj Low" in quotes.columns:
                    quotes.loc[idx2, "Adj Low"] = _np.nanmin([quotes["Adj Low"][n - 1], quotes["Adj Low"][n - 2]])
                if "Adj Close" in quotes.columns:
                    quotes.loc[idx2, "Adj Close"] = quotes["Adj Close"][n - 1]
                quotes.loc[idx2, "Volume"] += quotes["Volume"][n - 1]
                quotes = quotes.drop(quotes.index[n - 1])

        # Similar bug in daily data except most data is simply duplicated
        # - exception is volume, *slightly* greater on final row (and matches website)
        elif interval == "1d":
            if dt1.date() == dt2.date():
                # Last two rows are on same day. Drop second-to-last row
                quotes = quotes.drop(quotes.index[n - 2])

    return quotes


def safe_merge_dfs(df_main, df_sub, interval):
    # Carefully merge 'df_sub' onto 'df_main'
    # If naive merge fails, try again with reindexing df_sub:
    # 1) if interval is weekly or monthly, then try with index set to start of week/month
    # 2) if still failing then manually search through df_main.index to reindex df_sub

    if df_sub.shape[0] == 0:
        raise Exception("No data to merge")

    df_sub_backup = df_sub.copy()
    data_cols = [c for c in df_sub.columns if c not in df_main]
    if len(data_cols) > 1:
        raise Exception("Expected 1 data col")
    data_col = data_cols[0]

    def _reindex_events(df, new_index, data_col_name):
        if len(new_index) == len(set(new_index)):
            # No duplicates, easy
            df.index = new_index
            return df

        df["_NewIndex"] = new_index
        # Duplicates present within periods but can aggregate
        if data_col_name == "Dividends":
            # Add
            df = df.groupby("_NewIndex").sum()
            df.index.name = None
        elif data_col_name == "Stock Splits":
            # Product
            df = df.groupby("_NewIndex").prod()
            df.index.name = None
        else:
            raise Exception("New index contains duplicates but unsure how to aggregate for '{}'".format(data_col_name))
        if "_NewIndex" in df.columns:
            df = df.drop("_NewIndex", axis=1)
        return df

    df = df_main.join(df_sub)

    f_na = df[data_col].isna()
    data_lost = sum(~f_na) < df_sub.shape[0]
    if not data_lost:
        return df
    # Lost data during join()
    if interval in ["1wk", "1mo", "3mo"]:
        # Backdate all df_sub.index dates to start of week/month
        if interval == "1wk":
            new_index = _pd.PeriodIndex(df_sub.index, freq='W').to_timestamp()
        elif interval == "1mo":
            new_index = _pd.PeriodIndex(df_sub.index, freq='M').to_timestamp()
        elif interval == "3mo":
            new_index = _pd.PeriodIndex(df_sub.index, freq='Q').to_timestamp()
        new_index = new_index.tz_localize(df.index.tz, ambiguous=True)
        df_sub = _reindex_events(df_sub, new_index, data_col)
        df = df_main.join(df_sub)

    f_na = df[data_col].isna()
    data_lost = sum(~f_na) < df_sub.shape[0]
    if not data_lost:
        return df
    # Lost data during join(). Manually check each df_sub.index date against df_main.index to
    # find matching interval
    df_sub = df_sub_backup.copy()
    new_index = [-1] * df_sub.shape[0]
    for i in range(df_sub.shape[0]):
        dt_sub_i = df_sub.index[i]
        if dt_sub_i in df_main.index:
            new_index[i] = dt_sub_i
            continue
        # Found a bad index date, need to search for near-match in df_main (same week/month)
        fixed = False
        for j in range(df_main.shape[0] - 1):
            dt_main_j0 = df_main.index[j]
            dt_main_j1 = df_main.index[j + 1]
            if (dt_main_j0 <= dt_sub_i) and (dt_sub_i < dt_main_j1):
                fixed = True
                if interval.endswith('h') or interval.endswith('m'):
                    # Must also be same day
                    fixed = (dt_main_j0.date() == dt_sub_i.date()) and (dt_sub_i.date() == dt_main_j1.date())
                if fixed:
                    dt_sub_i = dt_main_j0
                    break
        if not fixed:
            last_main_dt = df_main.index[df_main.shape[0] - 1]
            diff = dt_sub_i - last_main_dt
            if interval == "1mo" and last_main_dt.month == dt_sub_i.month:
                dt_sub_i = last_main_dt
                fixed = True
            elif interval == "3mo" and last_main_dt.year == dt_sub_i.year and last_main_dt.quarter == dt_sub_i.quarter:
                dt_sub_i = last_main_dt
                fixed = True
            elif interval == "1wk":
                if last_main_dt.week == dt_sub_i.week:
                    dt_sub_i = last_main_dt
                    fixed = True
                elif (dt_sub_i >= last_main_dt) and (dt_sub_i - last_main_dt < _datetime.timedelta(weeks=1)):
                    # With some specific start dates (e.g. around early Jan), Yahoo
                    # messes up start-of-week, is Saturday not Monday. So check
                    # if same week another way
                    dt_sub_i = last_main_dt
                    fixed = True
            elif interval == "1d" and last_main_dt.day == dt_sub_i.day:
                dt_sub_i = last_main_dt
                fixed = True
            elif interval == "1h" and last_main_dt.hour == dt_sub_i.hour:
                dt_sub_i = last_main_dt
                fixed = True
            elif interval.endswith('m') or interval.endswith('h'):
                td = _pd.to_timedelta(interval)
                if (dt_sub_i >= last_main_dt) and (dt_sub_i - last_main_dt < td):
                    dt_sub_i = last_main_dt
                    fixed = True
        new_index[i] = dt_sub_i
    df_sub = _reindex_events(df_sub, new_index, data_col)
    df = df_main.join(df_sub)

    f_na = df[data_col].isna()
    data_lost = sum(~f_na) < df_sub.shape[0]
    if data_lost:
        ## Not always possible to match events with trading, e.g. when released pre-market.
        ## So have to append to bottom with nan prices.
        ## But should only be impossible with intra-day price data.
        if interval.endswith('m') or interval.endswith('h'):
            f_missing = ~df_sub.index.isin(df.index)
            df_sub_missing = df_sub[f_missing]
            keys = {"Adj Open", "Open", "Adj High", "High", "Adj Low", "Low", "Adj Close",
                    "Close"}.intersection(df.columns)
            df_sub_missing[list(keys)] = _np.nan
            df = _pd.concat([df, df_sub_missing], sort=True)
        else:
            raise Exception("Lost data during merge despite all attempts to align data (see above)")

    return df


def fix_Yahoo_dst_issue(df, interval):
    if interval in ["1d", "1w", "1wk"]:
        # These intervals should start at time 00:00. But for some combinations of date and timezone, 
        # Yahoo has time off by few hours (e.g. Brazil 23:00 around Jan-2022). Suspect DST problem.
        # The clue is (a) minutes=0 and (b) hour near 0. 
        # Obviously Yahoo meant 00:00, so ensure this doesn't affect date conversion:
        f_pre_midnight = (df.index.minute == 0) & (df.index.hour.isin([22, 23]))
        dst_error_hours = _np.array([0] * df.shape[0])
        dst_error_hours[f_pre_midnight] = 24 - df.index[f_pre_midnight].hour
        df.index += _pd.TimedeltaIndex(dst_error_hours, 'h')
    return df


def is_valid_timezone(tz: str) -> bool:
    try:
        _tz.timezone(tz)
    except UnknownTimeZoneError:
        return False
    return True


class ProgressBar:
    def __init__(self, iterations, text='completed'):
        self.text = text
        self.iterations = iterations
        self.prog_bar = '[]'
        self.fill_char = '*'
        self.width = 50
        self.__update_amount(0)
        self.elapsed = 1

    def completed(self):
        if self.elapsed > self.iterations:
            self.elapsed = self.iterations
        self.update_iteration(1)
        print('\r' + str(self), end='')
        _sys.stdout.flush()
        print()

    def animate(self, iteration=None):
        if iteration is None:
            self.elapsed += 1
            iteration = self.elapsed
        else:
            self.elapsed += iteration

        print('\r' + str(self), end='')
        _sys.stdout.flush()
        self.update_iteration()

    def update_iteration(self, val=None):
        val = val if val is not None else self.elapsed / float(self.iterations)
        self.__update_amount(val * 100.0)
        self.prog_bar += '  %s of %s %s' % (
            self.elapsed, self.iterations, self.text)

    def __update_amount(self, new_amount):
        percent_done = int(round((new_amount / 100.0) * 100.0))
        all_full = self.width - 2
        num_hashes = int(round((percent_done / 100.0) * all_full))
        self.prog_bar = '[' + self.fill_char * \
                        num_hashes + ' ' * (all_full - num_hashes) + ']'
        pct_place = (len(self.prog_bar) // 2) - len(str(percent_done))
        pct_string = '%d%%' % percent_done
        self.prog_bar = self.prog_bar[0:pct_place] + \
                        (pct_string + self.prog_bar[pct_place + len(pct_string):])

    def __str__(self):
        return str(self.prog_bar)


# ---------------------------------
# TimeZone cache related code
# ---------------------------------

class _KVStore:
    """Simpel Sqlite backed key/value store, key and value are strings. Should be thread safe."""

    def __init__(self, filename):
        self._cache_mutex = Lock()
        with self._cache_mutex:
            self.conn = _sqlite3.connect(filename, timeout=10, check_same_thread=False)
            self.conn.execute('pragma journal_mode=wal')
            self.conn.execute('create table if not exists "kv" (key TEXT primary key, value TEXT) without rowid')
            self.conn.commit()
        _atexit.register(self.close)

    def close(self):
        if self.conn is not None:
            with self._cache_mutex:
                self.conn.close()
                self.conn = None

    def get(self, key: str) -> Union[str, None]:
        """Get value for key if it exists else returns None"""
        item = self.conn.execute('select value from "kv" where key=?', (key,))
        if item:
            return next(item, (None,))[0]

    def set(self, key: str, value: str) -> None:
        with self._cache_mutex:
            self.conn.execute('replace into "kv" (key, value) values (?,?)', (key, value))
            self.conn.commit()

    def bulk_set(self, kvdata: Dict[str, str]):
        records = tuple(i for i in kvdata.items())
        with self._cache_mutex:
            self.conn.executemany('replace into "kv" (key, value) values (?,?)', records)
            self.conn.commit()

    def delete(self, key: str):
        with self._cache_mutex:
            self.conn.execute('delete from "kv" where key=?', (key,))
            self.conn.commit()


class _TzCacheException(Exception):
    pass


class _TzCache:
    """Simple sqlite file cache of ticker->timezone"""

    def __init__(self):
        self._tz_db = None
        self._setup_cache_folder()

    def _setup_cache_folder(self):
        if not _os.path.isdir(self._db_dir):
            try:
                _os.makedirs(self._db_dir)
            except OSError as err:
                raise _TzCacheException("Error creating TzCache folder: '{}' reason: {}"
                                        .format(self._db_dir, err))

        elif not (_os.access(self._db_dir, _os.R_OK) and _os.access(self._db_dir, _os.W_OK)):
            raise _TzCacheException("Cannot read and write in TzCache folder: '{}'"
                                    .format(self._db_dir, ))

    def lookup(self, tkr):
        return self.tz_db.get(tkr)

    def store(self, tkr, tz):
        if tz is None:
            self.tz_db.delete(tkr)
        elif self.tz_db.get(tkr) is not None:
            raise Exception("Tkr {} tz already in cache".format(tkr))
        else:
            self.tz_db.set(tkr, tz)

    @property
    def _db_dir(self):
        global _cache_dir
        return _os.path.join(_cache_dir, "py-yfinance")

    @property
    def tz_db(self):
        # lazy init
        if self._tz_db is None:
            self._tz_db = _KVStore(_os.path.join(self._db_dir, "tkr-tz.db"))
            self._migrate_cache_tkr_tz()

        return self._tz_db

    def _migrate_cache_tkr_tz(self):
        """Migrate contents from old ticker CSV-cache to SQLite db"""
        fp = _os.path.join(self._db_dir, "tkr-tz.csv")
        if not _os.path.isfile(fp):
            return None
        df = _pd.read_csv(fp, index_col="Ticker")
        self.tz_db.bulk_set(df.to_dict()['Tz'])
        _os.remove(fp)


class _TzCacheDummy:
    """Dummy cache to use if tz cache is disabled"""

    def lookup(self, tkr):
        return None

    def store(self, tkr, tz):
        pass

    @property
    def tz_db(self):
        return None


def get_tz_cache():
    """
    Get the timezone cache, initializes it and creates cache folder if needed on first call.
    If folder cannot be created for some reason it will fall back to initialize a
    dummy cache with same interface as real cash.
    """
    # as this can be called from multiple threads, protect it.
    with _cache_init_lock:
        global _tz_cache
        if _tz_cache is None:
            try:
                _tz_cache = _TzCache()
            except _TzCacheException as err:
                print("Failed to create TzCache, reason: {}".format(err))
                print("TzCache will not be used.")
                print("Tip: You can direct cache to use a different location with 'set_tz_cache_location(mylocation)'")
                _tz_cache = _TzCacheDummy()

        return _tz_cache


_cache_dir = _ad.user_cache_dir()
_cache_init_lock = Lock()
_tz_cache = None


def set_tz_cache_location(cache_dir: str):
    """
    Sets the path to create the "py-yfinance" cache folder in.
    Useful if the default folder returned by "appdir.user_cache_dir()" is not writable.
    Must be called before cache is used (that is, before fetching tickers).
    :param cache_dir: Path to use for caches
    :return: None
    """
    global _cache_dir, _tz_cache
    assert _tz_cache is None, "Time Zone cache already initialized, setting path must be done before cache is created"
    _cache_dir = cache_dir<|MERGE_RESOLUTION|>--- conflicted
+++ resolved
@@ -124,19 +124,7 @@
 
     json_str = html.split('root.App.main =')[1].split(
         '(this)')[0].split(';\n}')[0].strip()
-<<<<<<< HEAD
-    data = _json.loads(json_str)[
-        'context']['dispatcher']['stores']['QuoteSummaryStore']
-    # add data about Shares Outstanding for companies' tickers if they are available
-    try:
-        data['annualBasicAverageShares'] = _json.loads(
-            json_str)['context']['dispatcher']['stores'][
-            'QuoteTimeSeriesStore']['timeSeries']['annualBasicAverageShares']
-    except Exception:
-        pass
-=======
     data = _json.loads(json_str)['context']['dispatcher']['stores']
->>>>>>> bcd6e5b1
 
     # return data
     new_data = _json.dumps(data).replace('{}', 'null')
@@ -149,13 +137,13 @@
 def build_template(data):
     '''
     build_template returns the details required to rebuild any of the yahoo finance financial statements in the same order as the yahoo finance webpage. The function is built to be used on the "FinancialTemplateStore" json which appears in any one of the three yahoo finance webpages: "/financials", "/cash-flow" and "/balance-sheet".
-    
+
     Returns:
         - template_annual_order: The order that annual figures should be listed in.
         - template_ttm_order: The order that TTM (Trailing Twelve Month) figures should be listed in.
         - template_order: The order that quarterlies should be in (note that quarterlies have no pre-fix - hence why this is required).
         - level_detail: The level of each individual line item. E.g. for the "/financials" webpage, "Total Revenue" is a level 0 item and is the summation of "Operating Revenue" and "Excise Taxes" which are level 1 items.
-   
+
     '''
     template_ttm_order = []   # Save the TTM (Trailing Twelve Months) ordering to an object.
     template_annual_order = []    # Save the annual ordering to an object.
@@ -247,14 +235,14 @@
         TTM.columns = ['TTM ' + str(col) for col in TTM.columns] # Add 'TTM' prefix to all column names, so if combined we can tell the difference between actuals and TTM (similar to yahoo finance).
         TTM.index = TTM.index.str.replace(r'trailing', '')
         _statement = Annual.merge(TTM, left_index=True, right_index=True)
-    else:    
+    else:
         _statement = Annual
-    
+
     _statement.index = camel2title(_statement.T)
-    _statement['level_detail'] = level_detail 
+    _statement['level_detail'] = level_detail
     _statement = _statement.set_index([_statement.index,'level_detail'])
     _statement = _statement[sorted(_statement.columns, reverse=True)]
-    _statement = _statement.dropna(how='all')    
+    _statement = _statement.dropna(how='all')
     return _statement
 
 
@@ -267,7 +255,7 @@
     '''
     _statement = _statement.reindex(order)
     _statement.index = camel2title(_statement.T)
-    _statement['level_detail'] = level_detail 
+    _statement['level_detail'] = level_detail
     _statement = _statement.set_index([_statement.index,'level_detail'])
     _statement = _statement[sorted(_statement.columns, reverse=True)]
     _statement = _statement.dropna(how='all')
