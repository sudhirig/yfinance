--- conflicted
+++ resolved
@@ -4,7 +4,6 @@
 
 import unittest
 
-<<<<<<< HEAD
 log_requests = False
 
 if log_requests:
@@ -12,11 +11,9 @@
 
     logging.basicConfig(level=logging.DEBUG)
 
-=======
 # Create temp session
 import requests_cache, tempfile
 td = tempfile.TemporaryDirectory()
->>>>>>> 080d33f5
 
 class TestTicker(unittest.TestCase):
     def setUp(self):
